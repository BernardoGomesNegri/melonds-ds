--- conflicted
+++ resolved
@@ -159,20 +159,12 @@
         return false;
     }
 
-<<<<<<< HEAD
-    if (strncmp(reinterpret_cast<const char*>(loadedHeader.Identifier.data()), "MAC", 3) != 0) {
-        // If this isn't a valid firmware image, then we don't want to load it
-        retro::debug("{} doesn't look like valid firmware (identifier is \"{}\")", file.path, fmt::join(loadedHeader.Identifier, ""));
-        return false;
-    }
-=======
     bool isDsFirmware = loadedHeader.ConsoleType == Firmware::FirmwareConsoleType::DS || loadedHeader.ConsoleType == Firmware::FirmwareConsoleType::DSLite;
     if (isDsFirmware && strncmp(reinterpret_cast<const char*>(loadedHeader.Identifier.data()), "MAC", 3) != 0) {
         retro::debug("{} doesn't look like valid NDS firmware (unrecognized identifier {})", file.path, fmt::join(loadedHeader.Identifier, ""));
         return false;
     }
     // TODO: Validate the checksum of the userdata region
->>>>>>> 62b48855
 
     memcpy(&header, &buffer, sizeof(buffer));
     return true;
